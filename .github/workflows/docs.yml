--- conflicted
+++ resolved
@@ -11,10 +11,6 @@
       - name: Checkout main
         uses: actions/checkout@v2
 
-<<<<<<< HEAD
-      - name: build library
-        run: poetry build
-=======
       - name: Set up Python
         uses: actions/setup-python@v1
         with:
@@ -53,9 +49,8 @@
       #----------------------------------------------
       # install your root project
       #----------------------------------------------
-      - name: Install library
-        run: poetry install --no-interaction
->>>>>>> f2b8349a
+      - name: build library
+        run: poetry build
 
       - name: Deploy docs
         uses: mhausenblas/mkdocs-deploy-gh-pages@master
